import bisect
import os
import re
import shlex
import sys
import time
from collections import defaultdict
from math import cos, pi, sin

import cv2
import numpy as np

import collisionEventsHandler
from Bacterium import Bacterium
from constants import Config, Globals


LINE_PATTERN = re.compile(r"""
        ^(?P<line>[^#]*)  # anything before a comment marker is the line
        (?:\#.*)?$        # ignore comments if they exist until the end of line
    """, re.VERBOSE)


# ran once per process in the pool
def process_init(l, width, height):
    global lock
    lock = l
    Globals.image_width = width
    Globals.image_height = height


# syncronized print function
def safe_print(msg):
    with lock:
        print(msg)
        sys.stdout.flush()


# Combine best-match bacteria across all U in S
#   into 1 new universe
#   return format: cost, U, index
def best_bacteria(S, frame_array):
    # find the greatest common ancestors
    # and put them in a map {name_of_bacterium -> cost}
    # and another map {name_of_bacterium -> bacterium}

    # Init the map with unique names of the greates ancestors
    name_to_cost = dict()
    for _, U, _, _ in S:
        for bacterium in U:
            name_to_cost[bacterium.name] = sys.maxsize

    # Keep only greatest ancestors
    to_remove = set()
    for name, c in name_to_cost.items():
        for i in range(1, len(name)):
            if name[:i] in name_to_cost:
                to_remove.add(name)
                break

    name_to_cost = {name: c
                    for name, c in name_to_cost.items()
                    if name not in to_remove}

    # Finding the minimum cost for each entry in the map
    name_to_bacteria = dict()
    for _, U, _, _ in S:
        for bacterium in U:
            # Find the bacterium's ancestor name in the 'names' map
            ancestor = bacterium.name
            for i in range(1, len(bacterium.name)):
                if bacterium.name[:i] in name_to_cost:
                    ancestor = bacterium.name[:i]
                    break

            # Find all descendants of the ancestor
            descendants = []
            for bacterium in U:
                if ancestor == bacterium.name[:len(ancestor)]:
                    descendants.append(bacterium)

            # Update the cost and the bacterium
            c = cost(frame_array, descendants)
            if c < name_to_cost[ancestor]:
                name_to_cost[ancestor] = c
                name_to_bacteria[ancestor] = descendants

    U = []
    for value in name_to_bacteria.values():
        U += value

    return (cost(frame_array, U), U, Config.K, -1)


# find the best k moves mapped for parallel processing
def find_k_best_moves_mapped(args):

    U = args[0]
    frame_array = args[1]
    index = args[2]
    i = args[3]
    count = args[4]
    M = args[5]
    start = args[6]

    # display update
    details = {"process_id": os.getpid(),
               "bacterium_index": i + 1,
               "bacteria_count": len(U),
               "universe_index": index + 1,
               "universe_count": count,
               "current_runtime": time.time() - start}

    safe_print("[PID: {process_id}] find_k_best_moves: "
               "Bacterium {bacterium_index} of {bacteria_count} in "
               "Universe {universe_index} of {universe_count} "
               "({current_runtime:.2f} sec)".format(**details))

    # Find best moves for each bacterium in U
    bacterium = U[i]
    bacterium.v = np.zeros(2)
    bacterium.w = np.zeros(2)
    k_best_moves = []
    U_copy = deepcopy_list(U)

<<<<<<< HEAD
    for x in np.linspace(-3, 3, 7):
        for y in np.linspace(-3, 3, 7):
=======
    # Remove these ugly magic numbers and put them in constants.py! - sez Prof. Hayes
    for x in np.linspace(-3,3,7):
        for y in np.linspace(-3,3,7):
>>>>>>> 7849d9fc
            for d_theta in np.linspace(-pi/10, pi/10, 21):
                for dh in np.linspace(0, 3, 4):

                    bacterium_copy = deepcopy(bacterium)

                    bacterium_copy.pos += np.array([x, y, 0])
                    bacterium_copy.theta += d_theta
                    bacterium_copy.length += dh

                    bacterium_copy.update()
                    temp = U_copy[i]
                    U_copy[i] = bacterium_copy
                    collisionEventsHandler.run2(U_copy, i, M)
                    U_copy[i] = temp

                    c = cost(frame_array, [bacterium_copy])
                    bisect.insort_left(k_best_moves, (c, x, y, d_theta, dh))

    # splitting
    to_insert = []
    for c, x, y, d_theta, dh in k_best_moves:
        bacterium_copy = deepcopy(bacterium)

        bacterium_copy.pos += np.array([x, y, 0])
        bacterium_copy.theta += d_theta
        bacterium_copy.length += dh
        bacterium_copy.update()
        if bacterium_copy.length > 31:
            for split_ratio in np.linspace(0.25, 0.75, 20):
                bacterium_copy_2 = deepcopy(bacterium_copy)

                new_bacterium = split(bacterium_copy_2, split_ratio)
                if bacterium_copy_2.length < 13 or new_bacterium.length < 13:
                    continue

                c = cost(frame_array, [bacterium_copy_2, new_bacterium]) + 5
                to_insert.append((c, x, y, d_theta, dh, split_ratio))
    for e in to_insert:
        bisect.insort_left(k_best_moves, e)

    # result extracted from k_best_moves
    results = [e[1:] for e in k_best_moves]

    return (index, i, results)


# Generate future universes from an input universe
def generate_universes(args):

    U = args[0]
    frame_array = args[1]
    index = args[2]
    count = args[3]
    best_moves = args[4]
    start = args[5]

    M = collision_matrix(U)  # calculate U's matrix for collision detection
    Us = [deepcopy_list(U) for i in range(4*Config.K)]

    # display update
    details = {"process_id": os.getpid(),
               "universe_index": index + 1,
               "universe_count": count,
               "current_runtime": time.time() - start}

    safe_print("[PID: {process_id}] generate_universes: "
               "Universe {universe_index} of {universe_count} "
               "({current_runtime:.2f} sec)".format(**details))

    # Find best moves for each bacterium in U
    # Apply the best moves to all bacteria in Us
    for i in range(4*Config.K):
        correspondence = []
        for j in range(len(U)):
            bacterium = Us[i][j]
            move = best_moves[j][i]

            bacterium.pos += np.array([move[0], move[1], 0])
            bacterium.theta += move[2]
            bacterium.length += move[3]
            bacterium.update()
            if len(move) == 5:
                Us[i].append(split(bacterium, move[4]))
                correspondence.append(j)

        # expand the collision matrix if bacteria have split
        new_M = M
        if len(correspondence) > 0:
            new_M = expand_collision_matrix(U, M, correspondence)

        collisionEventsHandler.run(Us[i], new_M)

    return [(cost(frame_array, Us[i]), Us[i], index, i)
            for i in xrange(len(Us))]


# parallelized improve() method in pulling stage
def improve_mapped(args):
    Si = args[0]
    frame_array = args[1]

    index = args[2]
    count = args[3]
    start = args[4]

    # display update
    details = {"process_id": os.getpid(),
               "universe_index": index + 1,
               "universe_count": count,
               "current_runtime": time.time() - start}

    safe_print("[PID: {process_id}] improve_mapped: "
               "Universe {universe_index} of {universe_count} "
               "({current_runtime:.02f} sec)".format(**details))

    w, U, index, index2 = Si
    improved = True
    M = collision_matrix(U)

    while improved:
        improved = False
        for j, bacterium in enumerate(U):

            # shrink
            for dh in [-4, -2, -1]:
                if U[j].length + dh < 10:
                    continue
                U_copy = deepcopy_list(U)
                U_copy[j].length += dh
                U_copy[j].update()
                collisionEventsHandler.run(U_copy, M)
                s = cost(frame_array, U_copy)
                if s < w:
                    w = s
                    U = U_copy
                    Si = (s, U, index, index2)
                    improved = True

            # horizontal
            for x in [-1, 1]:
                U_copy = deepcopy_list(U)
                U_copy[j].pos[0] += x
                U_copy[j].update()
                collisionEventsHandler.run(U_copy, M)
                s = cost(frame_array, U_copy)
                if s < w:
                    w = s
                    U = U_copy
                    Si = (s, U, index, index2)
                    improved = True

            # vertical
            for y in [-1, 1]:
                U_copy = deepcopy_list(U)
                U_copy[j].pos[1] += y
                U_copy[j].update()
                collisionEventsHandler.run(U_copy, M)
                s = cost(frame_array, U_copy)
                if s < w:
                    w = s
                    U = U_copy
                    Si = (s, U, index, index2)
                    improved = True

            # rotating
            for dtheta in [-pi/100, pi/100]:
                U_copy = deepcopy_list(U)
                U_copy[j].theta += dtheta
                U_copy[j].update()
                collisionEventsHandler.run(U_copy, M)
                s = cost(frame_array, U_copy)
                if s < w:
                    w = s
                    U = U_copy
                    Si = (s, U, index, index2)
                    improved = True

    return Si


# find greatest common ancestor name
def find_greatest_common_ancestor_name(bacterium, names):
    for i in range(1, len(bacterium.name)):
        if bacterium.name[:i] in names:
            return bacterium.name[:i]

    return bacterium.name


# find relatives
def find_relatives(U, bacterium, names):
    relatives = []
    ancestor_name = find_greatest_common_ancestor_name(bacterium, names)
    for a_bacterium in U:
        if ancestor_name in a_bacterium.name:
            relatives.append(a_bacterium)

    return relatives


# find states starting from time t
def find_states(t):
    file_names = []
    for root, dirs, files in os.walk('Input/states/'):
        for name in files:
            if int(name.split('.')[0]) == t - 1:
                file_names.append(root + '/' + name)

    return file_names


def trim_comments(line):
    return LINE_PATTERN.match(line).group("line")


# Initial space S
def init_space(t, initial):

    # define attribute names and types
    schema = {"name": str,
              "pos:x": float,
              "pos:y": float,
              "length": float,
              "rotation": float}

    # list required header columns
    requirements = ["pos:x", "pos:y", "length", "rotation"]

    # find header
    for line in initial:
        header = shlex.split(trim_comments(line))
        if header:
            break
    else:
        raise Exception("No data found in '{}'!".format(initial.name))

    # check for valid header columns
    invalid_attributes = [column.lower()
                          for column in header
                          if column not in schema]

    if invalid_attributes:
        raise Exception("Header column(s) '{}' not valid attribute(s)! "
                        "Must be one of the following: {}"
                        .format(", ".join(invalid_attributes),
                                ", ".join(schema.keys())))

    # check for duplicates
    duplicate_attributes = set([column
                                for column in header
                                if header.count(column) > 1])

    if duplicate_attributes:
        raise Exception("Cannot have duplicate header columns! "
                        "Too many: {}"
                        .format(", ".join(duplicate_attributes)))

    # check for required header columns
    missing_attributes = [required
                          for required in requirements
                          if required not in header]

    if missing_attributes:
        raise Exception("Missing header column(s): {}"
                        .format(", ".join(missing_attributes)))

    # get initial data
    rows = []
    for line in initial:
        data = shlex.split(trim_comments(line))

        # check for and skip empty lines
        if not data:
            continue

        # check that row column count matches header column count
        if len(data) != len(header):
            raise Exception("Row '{}' has an incorrect number of columns!"
                            .format(trim_comments(line)))

        # append row of data
        row = {header[i]: schema[header[i]](data[i]) for i in range(len(data))}
        rows.append(defaultdict(str, row))

    # check if we have any rows
    if not rows:
        raise Exception("No initial data found!")

    # create a name template for automatically generating names
    name_template = "{{:0{}b}}".format(len("{:b}".format(len(rows) - 1)))

    # create starting universe
    universe = []
    for index, row in enumerate(rows):
        # create bacterium
        bacterium = Bacterium()
        bacterium.name = row["name"] or name_template.format(index)
        bacterium.pos = np.array([row["pos:x"], row["pos:y"], 0])
        bacterium.theta = row["rotation"]
        bacterium.length = row["length"]
        bacterium.update()

        # add to the universe
        universe.append(bacterium)

    return [universe]


# Advance bacterium, including moving and spinning
def advance(bacterium):
    bound_velocity(bacterium, Config.max_speed, 2*pi)
    bacterium.pos += bacterium.v*Config.dt
    bacterium.theta += bacterium.w.z*Config.dt

    bacterium.update()


def bound_velocity(bacterium, max_v, max_w):
    bacterium.v[0] = min(max_v, bacterium.v[0])
    bacterium.v[1] = min(max_v, bacterium.v[1])
    bacterium.v[0] = max(-max_v, bacterium.v[0])
    bacterium.v[1] = max(-max_v, bacterium.v[1])

    bacterium.w.z = min(max_w, bacterium.w.z)
    bacterium.w.z = max(-max_w, bacterium.w.z)


# Return a copy of the input image
# with red pixels
def red(im):
    red_im = np.zeros((im.shape[0], im.shape[1], 3))
    red_im[:, :, 1] = im

    return red_im


def get_frames(directory, t):
    frames = []
    file_names = []

    for f in os.listdir(directory):
        if not f.endswith('.png'):
            continue
        if int(f.split('.')[0]) < t:
            continue
        file_names.append(f)

    file_names = sorted(file_names, key=lambda f: int(f.split('.')[0]))

    for f in file_names:
        frame = cv2.imread(directory + f)
        height, width, _ = frame.shape

        if Globals.image_width is None or Globals.image_height is None:
            Globals.image_width = width
            Globals.image_height = height
        elif Globals.image_width != width or Globals.image_height != height:
            raise Exception("Images must be of the same size! "
                            "'{}' doesn't match previous frames.".format(f))

        frames.append(frame)

    return frames


def two_tuple(v):
    return tuple(list(v)[:2])


def generate_image_cv2(U, im=None):
    if im is None:
        im = np.zeros((Globals.image_height, Globals.image_width),
                      dtype=np.int16)
    for bacterium in U:
        # head and tail
        cv2.circle(im, tuple(bacterium.head_pos[:2].astype(int)),
                   bacterium.radius, 1, -1)
        cv2.circle(im, tuple(bacterium.tail_pos[:2].astype(int)),
                   bacterium.radius, 1, -1)

        # body
        points = [tuple(bacterium.end_point_1[:2]),
                  tuple(bacterium.end_point_2[:2]),
                  tuple(bacterium.end_point_3[:2]),
                  tuple(bacterium.end_point_4[:2])]
        points = np.array([(int(point[0]), int(point[1])) for point in points])
        cv2.fillConvexPoly(im, points, 1, 1)

    return im


def generate_image_edge(U, im=None):
    if im is None:
        im = np.zeros((Globals.image_height, Globals.image_width),
                      dtype=np.int16)
    for bacterium in U:
        p1 = (int(bacterium.end_point_1[0]), int(bacterium.end_point_1[1]))
        p2 = (int(bacterium.end_point_2[0]), int(bacterium.end_point_2[1]))
        p3 = (int(bacterium.end_point_3[0]), int(bacterium.end_point_3[1]))
        p4 = (int(bacterium.end_point_4[0]), int(bacterium.end_point_4[1]))

        # body lines
        cv2.line(im, p1, p4, 1)
        cv2.line(im, p2, p3, 1)

        # head
        center = (int(bacterium.head_pos[0]), int(bacterium.head_pos[1]))
        axes = (bacterium.radius, bacterium.radius)
        cv2.ellipse(im, (center[0], center[1]), axes,
                    bacterium.theta*180/3.14, 90, 270, 1)

        # tail
        center = (int(bacterium.tail_pos[0]), int(bacterium.tail_pos[1]))
        axes = (bacterium.radius, bacterium.radius)
        cv2.ellipse(im, (center[0], center[1]), axes,
                    bacterium.theta*180/3.14, -90, 90, 1)

    return im


# This method is for drawing on the existing frame at the end of
#   each iteration in the simulation
def generate_image_edge_cv2(U, im):
    for bacterium in U:
        p1 = (int(bacterium.end_point_1[0]), int(bacterium.end_point_1[1]))
        p2 = (int(bacterium.end_point_2[0]), int(bacterium.end_point_2[1]))
        p3 = (int(bacterium.end_point_3[0]), int(bacterium.end_point_3[1]))
        p4 = (int(bacterium.end_point_4[0]), int(bacterium.end_point_4[1]))

        # body lines
        cv2.line(im, p1, p4, (255, 0, 0))
        cv2.line(im, p2, p3, (255, 0, 0))

        # head
        center = (int(bacterium.head_pos[0]), int(bacterium.head_pos[1]))
        axes = (bacterium.radius, bacterium.radius)
        cv2.ellipse(im, (center[0], center[1]), axes,
                    bacterium.theta*180/3.14, 90, 270, 255)

        # tail
        center = (int(bacterium.tail_pos[0]), int(bacterium.tail_pos[1]))
        axes = (bacterium.radius, bacterium.radius)
        cv2.ellipse(im, (center[0], center[1]), axes,
                    bacterium.theta*180/3.14, -90, 90, 255)

    return im


# Normalize a list of weights
def normalize(W):
    if len(W) < 2:
        return W
    W1 = []
    for e in W:
        W1.append((W[-1] - e)/(W[-1] - W[0]))
    s = sum(W1)
    return [x/s for x in W1]


# Calculate matrix from a bacteria set for collision detection
def collision_matrix(U):
    N = len(U)
    M = [[False for i in range(N)] for i in range(N)]

    for i in range(N):
        for j in range(i+1, N):
            distance_between_centers = np.linalg.norm(U[i].pos - U[j].pos)
            if (distance_between_centers < U[i].length/2 + U[j].length/2 + 6):
                M[i][j] = True

    return M


def expand_collision_matrix(U, M, correspondence):
    """Expands the collision matrix after splits have occured.

    When a bacterium splits, their bodies overlap the same space that the
    original bacterium covered (they don't spontaneously move far away).
    Therefore, the entries of the collision matrix for the original bacterium
    corresponds to the entries of the two new bacteria (they collide with the
    same bacteria as the original did).  We can use this fact to save time by
    reusing the existing values in the collision matrix, since computing the
    distance between two bacterium is computationally more expensive.

    Args:
        U (Universe): The universe for which the collision matrix is made.
        M (list): The old collision matrix (list of lists of booleans).
        correspondence (list): A list of integers representing the bacteria
            index which corresponds to the other split bacterium.

    Returns:
        A boolean square matrix of length len(U) indicating if a pair of
        bacteria are in proximity to each other.
    """
    N = len(U)

    new_M = [[False for i in range(N)] for i in range(N)]

    # Copy over the existing collision matrix
    for i in xrange(N):
        for j in xrange(i + 1, N):

            # get the corresponding indices of the newly split bacteria
            ci = i if i < len(M) else correspondence[i - len(M)]
            cj = j if j < len(M) else correspondence[j - len(M)]

            # swap so that the smallest index is first
            if ci > cj:
                ci, cj = cj, ci

            new_M[i][j] = M[ci][cj]

    return new_M


# deep copy function
#   returns a copy of a bacterium
def deepcopy(bacterium):
    new_bacterium = Bacterium()
    new_bacterium.pos = np.array(bacterium.pos)
    new_bacterium.theta = bacterium.theta
    new_bacterium.length = bacterium.length
    new_bacterium.name = bacterium.name
    new_bacterium.update()
    return new_bacterium


def deepcopy_list(U):
    U_copy = []
    for bacterium in U:
        U_copy.append(deepcopy(bacterium))

    return U_copy


# Read from file f
#   return a set of Bacteria from the file
def read_state(f):
    U = []
    f.readline()
    for line in f:
        line = line.split(' ')
        bacterium = Bacterium()
        bacterium.name = str(line[0])
        bacterium.pos[0] = float(line[1])
        bacterium.pos[1] = float(line[2])
        bacterium.length = float(line[3])
        bacterium.theta = float(line[4])

        bacterium.update()
        U.append(bacterium)

    return U


# Write the state of bacteria B to the file f
def write_state(index, U, f):
    f.write("{} {}\n".format(index, len(U)))
    for bacterium in sorted(U, key=lambda x: x.pos[0]):
        f.write(str(bacterium.name) + ' ')
        f.write(str(bacterium.pos[0]) + ' ')
        f.write(str(bacterium.pos[1]) + ' ')
        f.write(str(bacterium.length) + ' ')
        f.write(str(bacterium.theta) + '\n')


def write_state2(U, f):
    f.write(str(len(U)) + '\n')
    for bacterium in sorted(U, key=lambda x: x.pos[0]):
        f.write(str(bacterium.name) + ' ')
        f.write(str(bacterium.index) + ' ')
        f.write(str(bacterium.pos[0]) + ' ')
        f.write(str(bacterium.pos[1]) + ' ')
        f.write(str(bacterium.length) + ' ')
        f.write(str(bacterium.theta) + '\n')


# cost function
def cost(base_im_array, U):
    im = generate_image_cv2(U)
    dif = cv2.absdiff(base_im_array, im)

    return int(cv2.sumElems(dif)[0])


# bacterium splits into 2 bacteria
def split(bacterium, split_ratio):
    # Positioning the first one
    L_0 = bacterium.length
    bacterium.length = split_ratio*L_0 - 2
    x_0 = bacterium.pos[0]
    y_0 = bacterium.pos[1]
    x = x_0 + (L_0-bacterium.length)*cos(bacterium.theta)/2
    y = y_0 + (L_0-bacterium.length)*sin(bacterium.theta)/2
    bacterium.pos = np.array([x, y, 0])
    bacterium.name += '0'
    bacterium.bending = False
    bacterium.update()

    # Positioning the second one
    new_bacterium = Bacterium()
    x = x_0 - bacterium.length*cos(bacterium.theta)/2
    y = y_0 - bacterium.length*sin(bacterium.theta)/2
    new_bacterium.pos = np.array([x, y, 0])
    new_bacterium.theta = bacterium.theta
    new_bacterium.length = L_0 - bacterium.length - 2
    new_bacterium.name = bacterium.name[:-1] + '1'

    # Update the new bacterium
    new_bacterium.update()

    return new_bacterium<|MERGE_RESOLUTION|>--- conflicted
+++ resolved
@@ -123,14 +123,9 @@
     k_best_moves = []
     U_copy = deepcopy_list(U)
 
-<<<<<<< HEAD
+    # Remove these ugly magic numbers and put them in constants.py! - sez Prof. Hayes
     for x in np.linspace(-3, 3, 7):
         for y in np.linspace(-3, 3, 7):
-=======
-    # Remove these ugly magic numbers and put them in constants.py! - sez Prof. Hayes
-    for x in np.linspace(-3,3,7):
-        for y in np.linspace(-3,3,7):
->>>>>>> 7849d9fc
             for d_theta in np.linspace(-pi/10, pi/10, 21):
                 for dh in np.linspace(0, 3, 4):
 
